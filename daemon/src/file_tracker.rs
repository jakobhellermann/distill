use crate::capnp_db::{
    CapnpCursor, DBTransaction, Environment, MessageReader, RoTransaction, RwTransaction,
};
use crate::error::{Error, Result};
use crate::watcher::{self, FileEvent, FileMetadata};
use atelier_core::utils;
use atelier_schema::data::{self, dirty_file_info, rename_file_event, source_file_info, FileType};
use futures::select;
use futures::{
    channel::mpsc::{unbounded, UnboundedReceiver, UnboundedSender},
    future::{Fuse, FusedFuture},
    prelude::*,
};
use lmdb::Cursor;
use log::{debug, info};
use std::{
    cell::Cell,
    cmp::PartialEq,
    collections::{HashMap, HashSet},
    fs,
    iter::FromIterator,
    ops::IndexMut,
    path::PathBuf,
    str,
    sync::atomic::{AtomicBool, Ordering},
    sync::Arc,
    thread,
};
use tokio::{
    sync::{Mutex, Semaphore},
    time::{self, Duration},
};

#[derive(Clone)]
struct FileTrackerTables {
    /// Contains Path -> SourceFileInfo
    source_files: lmdb::Database,
    /// Contains Path -> DirtyFileInfo
    dirty_files: lmdb::Database,
    /// Contains SequenceNum -> DirtyFileInfo
    rename_file_events: lmdb::Database,
}
#[derive(Copy, Clone, Debug)]
pub enum FileTrackerEvent {
    Start,
    Update,
}
pub struct FileTracker {
    db: Arc<Environment>,
    tables: FileTrackerTables,
    listener_rx: Mutex<Cell<UnboundedReceiver<UnboundedSender<FileTrackerEvent>>>>,
    listener_tx: UnboundedSender<UnboundedSender<FileTrackerEvent>>,
    is_running: AtomicBool,
    stopping: Semaphore, // Semaphore receives a permit once stop is requested
    watch_dirs: Vec<PathBuf>,
}
#[derive(Clone, Debug)]
pub struct FileState {
    pub path: PathBuf,
    pub state: data::FileState,
    pub last_modified: u64,
    pub length: u64,
}

impl PartialEq for FileState {
    fn eq(&self, other: &FileState) -> bool {
        self.path == other.path
            && self.state == other.state
            && self.last_modified == other.last_modified
            && self.length == other.length
    }
}
#[derive(Clone, Debug)]
pub struct RenameFileEvent {
    pub src: PathBuf,
    pub dst: PathBuf,
}

struct ScanContext {
    path: PathBuf,
    files: HashMap<PathBuf, FileMetadata>,
}

fn db_file_type(t: fs::FileType) -> FileType {
    if t.is_dir() {
        FileType::Directory
    } else if t.is_symlink() {
        FileType::Symlink
    } else {
        FileType::File
    }
}

struct ListenersList {
    listeners: Vec<UnboundedSender<FileTrackerEvent>>,
}

impl ListenersList {
    fn new() -> Self {
        Self {
            listeners: Vec::new(),
        }
    }
    fn register(&mut self, new_listener: Option<UnboundedSender<FileTrackerEvent>>) {
        if let Some(new_listener) = new_listener {
            self.listeners.push(new_listener);
        }
    }
    fn send_event(&mut self, event: FileTrackerEvent) {
        self.listeners.retain(|listener| {
            match listener.unbounded_send(event) {
                Ok(()) => {
                    debug!("Sent to listener");
                    true
                }
                // channel was closed, drop the listener
                Err(_) => {
                    debug!("Listener dropped");
                    false
                }
            }
        })
    }
}

fn add_rename_event(
    tables: &FileTrackerTables,
    txn: &mut RwTransaction<'_>,
    src: &[u8],
    dst: &[u8],
) -> Result<()> {
    let mut last_seq: u64 = 0;
    let last_element = txn
        .open_ro_cursor(tables.rename_file_events)
        .expect("Failed to open RO cursor for rename_file_events")
        .capnp_iter_start()
        .last();
    if let Some((key, _)) = last_element {
        last_seq = u64::from_le_bytes(utils::make_array(key));
    }
    let mut value_builder = capnp::message::Builder::new_default();
    {
        let mut value = value_builder.init_root::<rename_file_event::Builder<'_>>();
        value.set_src(src);
        value.set_dst(dst);
    }
    last_seq += 1;
    txn.put(
        tables.rename_file_events,
        &last_seq.to_le_bytes(),
        &value_builder,
    )?;
    Ok(())
}

fn build_dirty_file_info(
    state: data::FileState,
    source_info: source_file_info::Reader<'_>,
) -> capnp::message::Builder<capnp::message::HeapAllocator> {
    let mut value_builder = capnp::message::Builder::new_default();
    {
        let mut value = value_builder.init_root::<dirty_file_info::Builder<'_>>();
        value.set_state(state);
        value
            .set_source_info(source_info)
            .expect("failed to set source info");
    }
    value_builder
}
fn build_source_info(
    metadata: &watcher::FileMetadata,
) -> capnp::message::Builder<capnp::message::HeapAllocator> {
    let mut value_builder = capnp::message::Builder::new_default();
    {
        let mut value = value_builder.init_root::<source_file_info::Builder<'_>>();
        value.set_last_modified(metadata.last_modified);
        value.set_length(metadata.length);
        value.set_type(db_file_type(metadata.file_type));
    }
    value_builder
}

fn update_deleted_dirty_entry<K>(
    txn: &mut RwTransaction<'_>,
    tables: &FileTrackerTables,
    key: &K,
) -> Result<()>
where
    K: AsRef<[u8]>,
{
    let dirty_value = {
        txn.get::<source_file_info::Owned, K>(tables.source_files, key)?
            .map(|v| {
                let info = v.get().expect("failed to get source_file_info");
                build_dirty_file_info(data::FileState::Deleted, info)
            })
    };
    if dirty_value.is_some() {
        txn.put(tables.dirty_files, key, &dirty_value.unwrap())?;
    }
    Ok(())
}

// TODO(happens): Improve error handling for event handlers
mod events {
    use super::*;
    fn handle_update(
        txn: &mut RwTransaction<'_>,
        tables: &FileTrackerTables,
        path: &PathBuf,
        metadata: &watcher::FileMetadata,
        scan_stack: &mut Vec<ScanContext>,
    ) -> Result<()> {
        let path_str = path.to_string_lossy();
        let key = path_str.as_bytes();
        let mut changed = true;
        {
            let maybe_msg: Option<MessageReader<'_, source_file_info::Owned>> =
                txn.get(tables.source_files, &key)?;
            if let Some(msg) = maybe_msg {
                let info = msg.get()?;
                if info.get_length() == metadata.length
                    && info.get_last_modified() == metadata.last_modified
                    && info.get_type()? == db_file_type(metadata.file_type)
                {
                    changed = false;
                } else {
                    debug!("CHANGED {} metadata {:?}", path_str, metadata);
                }
            }
        }
        if !scan_stack.is_empty() {
            let head_idx = scan_stack.len() - 1;
            let scan_ctx = scan_stack.index_mut(head_idx);
            scan_ctx.files.insert(path.clone(), metadata.clone());
        }
        if changed {
            let value = build_source_info(&metadata);
            let dirty_value = build_dirty_file_info(
                data::FileState::Exists,
                value.get_root_as_reader::<source_file_info::Reader<'_>>()?,
            );
            txn.put(tables.source_files, &key, &value)?;
            txn.put(tables.dirty_files, &key, &dirty_value)?;
        }
        Ok(())
    }

    pub(super) fn handle_file_event(
        txn: &mut RwTransaction<'_>,
        tables: &FileTrackerTables,
        evt: watcher::FileEvent,
        scan_stack: &mut Vec<ScanContext>,
    ) -> Result<Option<FileTrackerEvent>> {
        match evt {
            FileEvent::Updated(path, metadata) => {
                handle_update(txn, tables, &path, &metadata, scan_stack)?;
            }
            FileEvent::Renamed(src, dst, metadata) => {
                if !scan_stack.is_empty() {
                    let head_idx = scan_stack.len() - 1;
                    let scan_ctx = scan_stack.index_mut(head_idx);
                    scan_ctx.files.insert(dst.clone(), metadata.clone());
                    scan_ctx.files.remove(&src);
                }
                let src_str = src.to_string_lossy();
                let src_key = src_str.as_bytes();
                let dst_str = dst.to_string_lossy();
                let dst_key = dst_str.as_bytes();
                debug!("rename {} to {} metadata {:?}", src_str, dst_str, metadata);
                let value = build_source_info(&metadata);
                txn.delete(tables.source_files, &src_key)?;
                txn.put(tables.source_files, &dst_key, &value)?;
                let dirty_value_new = build_dirty_file_info(
                    data::FileState::Exists,
                    value.get_root_as_reader::<source_file_info::Reader<'_>>()?,
                );
                let dirty_value_old = build_dirty_file_info(
                    data::FileState::Deleted,
                    value.get_root_as_reader::<source_file_info::Reader<'_>>()?,
                );
                txn.put(tables.dirty_files, &src_key, &dirty_value_old)?;
                txn.put(tables.dirty_files, &dst_key, &dirty_value_new)?;
                add_rename_event(tables, txn, &src_key, &dst_key)?;
            }
            FileEvent::Removed(path) => {
                if !scan_stack.is_empty() {
                    let head_idx = scan_stack.len() - 1;
                    let scan_ctx = scan_stack.index_mut(head_idx);
                    scan_ctx.files.remove(&path);
                }
                let path_str = path.to_string_lossy();
                let key = path_str.as_bytes();
                debug!("removed {}", path_str);
                update_deleted_dirty_entry(txn, &tables, &key)?;
                txn.delete(tables.source_files, &key)?;
            }
            FileEvent::FileError(err) => {
                debug!("file event error: {}", err);
                return Err(err);
            }
            FileEvent::ScanStart(path) => {
                debug!("scan start: {}", path.to_string_lossy());
                scan_stack.push(ScanContext {
                    path,
                    files: HashMap::new(),
                });
            }
            FileEvent::ScanEnd(path, watched_dirs) => {
                // When we finish a scan, we know which files exist in the subdirectories.
                // This means we can scan our DB for files we've tracked and delete removed files from DB
                let scan_ctx = scan_stack.pop().unwrap();
                let mut db_file_set = HashSet::new();
                {
                    let path_str = path.to_string_lossy();
                    let key = path_str.as_bytes();
                    let path_string = scan_ctx.path.to_string_lossy().into_owned();
                    let cursor = txn
                        .open_ro_cursor(tables.source_files)
                        .expect("Failed to open RO cursor for source_files table");
                    for (key, _) in cursor.capnp_iter_from(&key) {
                        let key = str::from_utf8(key).expect("Encoded key was invalid utf8");
                        if !key.starts_with(&path_string) {
                            break;
                        }
                        db_file_set.insert(PathBuf::from(key));
                    }
                }
                let scan_ctx_set = HashSet::from_iter(scan_ctx.files.keys().cloned());
                let to_remove = db_file_set.difference(&scan_ctx_set);
                for p in to_remove {
                    let p_str = p.to_string_lossy();
                    let p_key = p_str.as_bytes();
                    update_deleted_dirty_entry(txn, &tables, &p_key)?;
                    txn.delete(tables.source_files, &p_key)?;
                }
                info!(
                    "Scanned and compared {} + {}, deleted {}",
                    scan_ctx_set.len(),
                    db_file_set.len(),
                    db_file_set.difference(&scan_ctx_set).count()
                );
                // If this is the top-level scan, we have a final set of watched directories,
                // so we can delete any files that are not in any watched directories from the DB.
                if scan_stack.is_empty() {
                    let mut to_delete = Vec::new();
                    {
                        let mut cursor = txn
                            .open_ro_cursor(tables.source_files)
                            .expect("Failed to open RO cursor for source_files table");
                        let dirs_as_strings = Vec::from_iter(
                            watched_dirs
                                .into_iter()
                                .map(|f| f.to_string_lossy().into_owned()),
                        );
                        for (key_bytes, _) in cursor.iter_start() {
                            let key =
                                str::from_utf8(key_bytes).expect("Encoded key was invalid utf8");
                            if !dirs_as_strings.iter().any(|dir| key.starts_with(dir)) {
                                to_delete.push(key);
                            }
                        }
                    }
                    for key in to_delete {
                        txn.delete(tables.source_files, &key)?;
                        update_deleted_dirty_entry(txn, &tables, &key)?;
                    }
                }
                debug!("scan end: {}", path.to_string_lossy());
                return Ok(Some(FileTrackerEvent::Start));
            }
        }
        Ok(None)
    }
}

impl FileTracker {
    pub fn new<'a, I, T>(db: Arc<Environment>, to_watch: I) -> FileTracker
    where
        I: IntoIterator<Item = &'a str, IntoIter = T>,
        T: Iterator<Item = &'a str>,
    {
        let watch_dirs: Vec<PathBuf> = to_watch
            .into_iter()
            .map(|s| {
                let path = PathBuf::from(s);
                let path = if path.is_relative() {
                    std::env::current_dir()
                        .expect("failed to get current dir")
                        .join(path)
                } else {
                    path
                };
                watcher::canonicalize_path(&path)
            })
            .collect();

        let source_files = db
            .create_db(Some("source_files"), lmdb::DatabaseFlags::default())
            .expect("db: Failed to create source_files table");

        let dirty_files = db
            .create_db(Some("dirty_files"), lmdb::DatabaseFlags::default())
            .expect("db: Failed to create dirty_files table");

        let rename_file_events = db
            .create_db(Some("rename_file_events"), lmdb::DatabaseFlags::INTEGER_KEY)
            .expect("db: Failed to create rename_file_events table");

        let (listener_tx, listener_rx) = unbounded();

        FileTracker {
            is_running: AtomicBool::new(false),
            stopping: Semaphore::new(0),
            tables: FileTrackerTables {
                source_files,
                dirty_files,
                rename_file_events,
            },
            db,
            listener_rx: Mutex::new(Cell::new(listener_rx)),
            listener_tx,
            watch_dirs,
        }
    }

    pub fn get_watch_dirs(&self) -> impl Iterator<Item = &'_ PathBuf> {
        self.watch_dirs.iter()
    }

    pub async fn get_rw_txn<'a>(&'a self) -> RwTransaction<'a> {
        self.db.rw_txn().await.expect("db: Failed to open rw txn")
    }

    #[cfg(test)]
    pub async fn get_ro_txn<'a>(&'a self) -> RoTransaction<'a> {
        self.db.ro_txn().await.expect("db: Failed to open ro txn")
    }

    pub fn read_rename_events<'a, V: DBTransaction<'a, T>, T: lmdb::Transaction + 'a>(
        &self,
        iter_txn: &'a V,
    ) -> Vec<(u64, RenameFileEvent)> {
        iter_txn
            .open_ro_cursor(self.tables.rename_file_events)
            .expect("db: Failed to open ro cursor for rename_file_events table")
            .capnp_iter_start()
            .filter_map(|(key, val)| {
                let val = val.ok()?;
                let evt = val.into_typed::<rename_file_event::Owned>();
                let evt = evt.get().ok()?;
                let seq_num = u64::from_le_bytes(utils::make_array(key));

                let src_raw = evt.get_src().ok()?;
                let src = PathBuf::from(str::from_utf8(src_raw).ok()?);

                let dst_raw = evt.get_dst().ok()?;
                let dst = PathBuf::from(str::from_utf8(dst_raw).ok()?);

                Some((seq_num, RenameFileEvent { src, dst }))
            })
            .collect()
    }

    pub fn clear_rename_events(&self, txn: &mut RwTransaction<'_>) {
        txn.clear_db(self.tables.rename_file_events)
            .expect("db: Failed to clear rename_file_events table");
    }

    pub async fn add_dirty_file(&self, txn: &mut RwTransaction<'_>, path: &PathBuf) -> Result<()> {
        let metadata = match tokio::fs::metadata(path).await {
            Err(ref e) if e.kind() == std::io::ErrorKind::NotFound => None,
            Err(e) => return Err(Error::IO(e)),
            Ok(metadata) => Some(watcher::file_metadata(&metadata)),
        };
        let path_str = path.to_string_lossy();
        let key = path_str.as_bytes();
        if let Some(metadata) = metadata {
            let source_info = build_source_info(&metadata);
            let dirty_file_info = build_dirty_file_info(
                data::FileState::Exists,
                source_info.get_root_as_reader::<source_file_info::Reader<'_>>()?,
            );
            txn.put(self.tables.source_files, &key, &source_info)?;
            txn.put(self.tables.dirty_files, &key, &dirty_file_info)?;
        } else {
            update_deleted_dirty_entry(txn, &self.tables, &key)?;
        }
        Ok(())
    }

    pub fn read_dirty_files<'a, V: DBTransaction<'a, T>, T: lmdb::Transaction + 'a>(
        &self,
        iter_txn: &'a V,
    ) -> Vec<FileState> {
        // NOTE(happens): If we have any errors while looping over a dirty file, we
        // should somehow be able to mark it for a retry. We can probably rely on
        // the fact that since we skip them, they will still be dirty on the next attempt.
        iter_txn
            .open_ro_cursor(self.tables.dirty_files)
            .expect("db: Failed to open ro cursor for dirty_files table")
            .capnp_iter_start()
            .filter_map(|(key, val)| {
                // TODO(happens): Do we want logging on why things are skipped here?
                // We could map to Result<_> first, and then log any errors in a filter_map
                // that just calls ok() afterwards.
                let key = str::from_utf8(key).expect("utf8: Failed to parse file path");
                let val = val.expect("capnp: Failed to get value in iterator");
                let info = val.get_root::<dirty_file_info::Reader<'_>>().ok()?;
                let source_info = info
                    .get_source_info()
                    .expect("capnp: Failed to get source info");

                Some(FileState {
                    path: PathBuf::from(key),
                    state: info.get_state().ok()?,
                    last_modified: source_info.get_last_modified(),
                    length: source_info.get_length(),
                })
            })
            .collect()
    }

    pub fn read_all_files(&self, iter_txn: &RoTransaction<'_>) -> Vec<FileState> {
        iter_txn
            .open_ro_cursor(self.tables.source_files)
            .expect("db: Failed to open ro cursor for source_files table")
            .capnp_iter_start()
            .filter_map(|(key, val)| {
                let key = str::from_utf8(key).expect("utf8: Failed to parse file path");
                let val = val.expect("capnp: Failed to get value in iterator");
                let info = val.get_root::<source_file_info::Reader<'_>>().ok()?;

                Some(FileState {
                    path: PathBuf::from(key),
                    state: data::FileState::Exists,
                    last_modified: info.get_last_modified(),
                    length: info.get_length(),
                })
            })
            .collect()
    }

    pub fn delete_dirty_file_state<'a>(
        &self,
        txn: &'a mut RwTransaction<'_>,
        path: &PathBuf,
    ) -> bool {
        let key_str = path.to_string_lossy();
        let key = key_str.as_bytes();

        txn.delete(self.tables.dirty_files, &key)
            .expect("db: Failed to delete entry from dirty_files table")
    }

    #[allow(dead_code)] // used for tests
    pub fn get_dirty_file_state<'a, V: DBTransaction<'a, T>, T: lmdb::Transaction + 'a>(
        &self,
        txn: &'a V,
        path: &PathBuf,
    ) -> Option<FileState> {
        let key_str = path.to_string_lossy();
        let key = key_str.as_bytes();

        txn.get::<dirty_file_info::Owned, &[u8]>(self.tables.dirty_files, &key)
            .expect("db: Failed to get entry from dirty_files table")
            .map(|value| {
                let value = value.get().expect("capnp: Failed to get dirty file info");

                let info = value
                    .get_source_info()
                    .expect("capnp: Failed to get source info");

                FileState {
                    path: path.clone(),
                    state: data::FileState::Exists,
                    last_modified: info.get_last_modified(),
                    length: info.get_length(),
                }
            })
    }

    pub fn get_file_state<'a, V: DBTransaction<'a, T>, T: lmdb::Transaction + 'a>(
        &self,
        txn: &'a V,
        path: &PathBuf,
    ) -> Option<FileState> {
        let key_str = path.to_string_lossy();
        let key = key_str.as_bytes();

        txn.get::<source_file_info::Owned, &[u8]>(self.tables.source_files, &key)
            .expect("db: Failed to get entry from source_files table")
            .map(|value| {
                let info = value.get().expect("capnp: Failed to get source file info");

                FileState {
                    path: path.clone(),
                    state: data::FileState::Exists,
                    last_modified: info.get_last_modified(),
                    length: info.get_length(),
                }
            })
    }

    pub fn register_listener(&self, sender: UnboundedSender<FileTrackerEvent>) {
        self.listener_tx
            .unbounded_send(sender)
            .expect("Failed registering listener")
    }

    #[allow(dead_code)]
    pub async fn stop(&self) {
        if self.is_running() {
            self.stopping.add_permits(1);
            self.listener_rx.lock().await;
            assert_eq!(false, self.is_running.load(Ordering::Acquire));
        }
    }

    pub fn is_running(&self) -> bool {
        self.is_running.load(Ordering::Acquire)
    }

    pub async fn run(&self) {
        let already_running = self
            .is_running
            .compare_and_swap(false, true, Ordering::AcqRel);

        if already_running {
            return;
        }

        let (watcher_tx, mut watcher_rx) = unbounded();
        let to_watch = self
            .watch_dirs
            .iter()
            .map(|p| p.to_str().expect("Invalid path"));

        // NOTE(happens): If we can't watch the dir, we want to abort
        let mut watcher = watcher::DirWatcher::from_path_iter(to_watch, watcher_tx)
            .expect("watcher: Failed to watch specified path");

        let stop_handle = watcher.stop_handle();
        thread::spawn(move || watcher.run());

        let mut listeners = ListenersList::new();
        let mut scan_stack = Vec::new();

        let mut listener_tx_guard = self.listener_rx.lock().await;
        let listener_tx = listener_tx_guard.get_mut();
        let mut update_debounce = Fuse::terminated();

        let stopping = self.stopping.acquire().fuse();
        futures::pin_mut!(stopping);

        loop {
            select! {
                new_listener = listener_tx.next() => listeners.register(new_listener),
                _ = update_debounce => listeners.send_event(FileTrackerEvent::Update),
                mut maybe_file_event = watcher_rx.next() => {
                    if maybe_file_event.is_none() {
                        debug!("FileTracker: stopping due to exhausted watcher");
                        break;
                    }

                    let mut txn = self.get_rw_txn().await;
                    // batch watcher events into single transaction and update
                    while let Some(file_event) = maybe_file_event {
                        match events::handle_file_event(&mut txn, &self.tables, file_event, &mut scan_stack) {
                            Ok(Some(evt)) => listeners.send_event(evt),
                            Ok(None) => {},
                            Err(err) => panic!("Error while handling file event: {}", err),
                        }

                        select! {
                            next_file_event = watcher_rx.next() => maybe_file_event = next_file_event,
                            default => maybe_file_event = None,
                        }
                    }

                    if txn.dirty {
                        txn.commit().expect("Failed to commit");
                        update_debounce = time::delay_for(Duration::from_millis(50)).fuse();
                    }
                }
                permit = stopping => {
                    // do not release a premit, otherwise next run would terminate immediately
                    permit.forget();
                    break;
                }
            }
        }

        if !update_debounce.is_terminated() {
            listeners.send_event(FileTrackerEvent::Update);
        }

        drop(stop_handle);
        self.is_running.store(false, Ordering::Release);
    }
}

#[cfg(test)]
pub mod tests {
    use super::*;
    use crate::capnp_db::Environment;
    use crate::file_tracker::{FileTracker, FileTrackerEvent};
    use std::{
        fs,
        path::{Path, PathBuf},
        sync::Arc,
        time::Duration,
    };
    use tempfile;

    pub fn with_tracker<F, T>(f: F)
    where
        T: Future<Output = ()>,
        F: FnOnce(Arc<FileTracker>, UnboundedReceiver<FileTrackerEvent>, PathBuf) -> T,
    {
        let mut runtime = tokio::runtime::Runtime::new().unwrap();
        let local = tokio::task::LocalSet::new();

        let db_dir = tempfile::tempdir().unwrap();
        let asset_dir = tempfile::tempdir().unwrap();
        {
            let _ = fs::create_dir(db_dir.path());
            let asset_paths = vec![asset_dir.path().to_str().unwrap()];
            let db = Arc::new(
                Environment::with_map_size(db_dir.path(), 1 << 21).expect(
                    format!(
                        "failed to create db environment {}",
                        db_dir.path().to_string_lossy()
                    )
                    .as_str(),
                ),
            );
            let tracker = Arc::new(FileTracker::new(db, asset_paths));
            let (tx, mut rx) = unbounded();
            tracker.register_listener(tx);

            runtime.block_on(local.run_until(async move {
                let handle = tokio::task::spawn_local({
                    let tracker = tracker.clone();
                    async move { tracker.run().await }
                });
                expect_event(&mut rx).await;

                f(tracker.clone(), rx, asset_dir.into_path()).await;

                tracker.stop().await;
                handle.await;
            }))
        }
    }

    async fn expect_no_event(rx: &mut UnboundedReceiver<FileTrackerEvent>) {
        let mut timeout = time::delay_for(Duration::from_millis(1000)).fuse();
        select! {
            evt = rx.next() => {
                if let Some(evt) = evt {
                    assert!(false, "Received unexpected event {:?}", evt);
                }
            }
            _ = timeout => {
                return;
            }
        };
        unreachable!();
    }

    async fn expect_event(rx: &mut UnboundedReceiver<FileTrackerEvent>) -> FileTrackerEvent {
        let mut timeout = time::delay_for(Duration::from_millis(1000)).fuse();
        select! {
            evt = rx.next() => {
                if let Some(evt) = evt {
                    return evt;
                }
            }
            _ = timeout => {
                assert!(false, "Timed out waiting for file event");
            }
        };
        unreachable!();
    }

    async fn expect_no_file_state(t: &FileTracker, asset_dir: &Path, name: &str) {
        let txn = t.get_ro_txn().await;
        let path = watcher::canonicalize_path(&PathBuf::from(asset_dir));
        let canonical_path = watcher::canonicalize_path(&path.join(name));
        let maybe_state = t.get_file_state(&txn, &canonical_path);

        assert!(
            maybe_state.is_none(),
            "expected no file state for file {}",
            name
        );
    }

    async fn expect_file_state(t: &FileTracker, asset_dir: &Path, name: &str) {
        let txn = t.get_ro_txn().await;
        let canonical_path = watcher::canonicalize_path(&asset_dir.join(name));
        t.get_file_state(&txn, &canonical_path)
            .unwrap_or_else(|| panic!("expected file state for file {}", name));
    }

    pub async fn add_test_dir(asset_dir: &Path, name: &str) -> PathBuf {
        let path = PathBuf::from(asset_dir).join(name);
        tokio::fs::create_dir(&path).await.expect("create dir");
        path
    }

    pub async fn add_test_file(asset_dir: &Path, name: &str) {
        tokio::fs::copy(
            PathBuf::from("tests/file_tracker/").join(name),
            asset_dir.join(name),
        )
        .await
        .expect("copy test file");
    }

    pub async fn delete_test_file(asset_dir: &Path, name: &str) {
        tokio::fs::remove_file(asset_dir.join(name))
            .await
            .expect("delete test file");
    }
    pub async fn truncate_test_file(asset_dir: &Path, name: &str) {
        tokio::fs::File::create(asset_dir.join(name))
            .await
            .expect("truncate test file");
    }

    fn expect_dirty_file_state(t: &FileTracker, asset_dir: &Path, name: &str) {
        let txn = t.get_ro_txn();
        let path = watcher::canonicalize_path(&PathBuf::from(asset_dir));
        let canonical_path = path.join(name);
        t.get_dirty_file_state(&txn, &canonical_path)
            .unwrap_or_else(|| panic!("expected dirty file state for file {}", name));
    }

    async fn clear_dirty_file_state(t: &FileTracker) {
        let mut txn = t.get_rw_txn().await;
        for f in t.read_dirty_files(&txn) {
            t.delete_dirty_file_state(&mut txn, &f.path);
        }
    }

    #[test]
    fn test_create_file() {
<<<<<<< HEAD
        with_tracker(|t, mut rx, asset_dir| async move {
            add_test_file(&asset_dir, "test.txt").await;
            expect_event(&mut rx).await;
            expect_no_event(&mut rx).await;
            expect_file_state(&t, &asset_dir, "test.txt");
            expect_dirty_file_state(&t, &asset_dir, "test.txt");
=======
        with_tracker(|t, mut rx, asset_dir| {
            async move {
                add_test_file(&asset_dir, "test.txt").await;
                expect_event(&mut rx).await;
                expect_no_event(&mut rx).await;
                expect_file_state(&t, &asset_dir, "test.txt").await;
                expect_dirty_file_state(&t, &asset_dir, "test.txt").await;
            }
>>>>>>> 221ca52f
        });
    }

    #[test]
    fn test_modify_file() {
<<<<<<< HEAD
        with_tracker(|t, mut rx, asset_dir| async move {
            add_test_file(&asset_dir, "test.txt").await;
            expect_event(&mut rx).await;
            expect_file_state(&t, &asset_dir, "test.txt");
            expect_dirty_file_state(&t, &asset_dir, "test.txt");
            clear_dirty_file_state(&t).await;
            truncate_test_file(&asset_dir, "test.txt").await;
            expect_event(&mut rx).await;
            expect_no_event(&mut rx).await;
            expect_file_state(&t, &asset_dir, "test.txt");
            expect_dirty_file_state(&t, &asset_dir, "test.txt");
=======
        with_tracker(|t, mut rx, asset_dir| {
            async move {
                add_test_file(&asset_dir, "test.txt").await;
                expect_event(&mut rx).await;
                expect_file_state(&t, &asset_dir, "test.txt").await;
                expect_dirty_file_state(&t, &asset_dir, "test.txt").await;
                clear_dirty_file_state(&t).await;
                truncate_test_file(&asset_dir, "test.txt").await;
                expect_event(&mut rx).await;
                expect_no_event(&mut rx).await;
                expect_file_state(&t, &asset_dir, "test.txt").await;
                expect_dirty_file_state(&t, &asset_dir, "test.txt").await;
            }
>>>>>>> 221ca52f
        })
    }

    #[test]
    fn test_delete_file() {
<<<<<<< HEAD
        with_tracker(|t, mut rx, asset_dir| async move {
            add_test_file(&asset_dir, "test.txt").await;
            expect_event(&mut rx).await;
            expect_file_state(&t, &asset_dir, "test.txt");
            expect_dirty_file_state(&t, &asset_dir, "test.txt");
            clear_dirty_file_state(&t).await;
            delete_test_file(&asset_dir, "test.txt").await;
            expect_event(&mut rx).await;
            expect_no_event(&mut rx).await;
            expect_no_file_state(&t, &asset_dir, "test.txt");
            expect_dirty_file_state(&t, &asset_dir, "test.txt");
=======
        with_tracker(|t, mut rx, asset_dir| {
            async move {
                add_test_file(&asset_dir, "test.txt").await;
                expect_event(&mut rx).await;
                expect_file_state(&t, &asset_dir, "test.txt").await;
                expect_dirty_file_state(&t, &asset_dir, "test.txt").await;
                clear_dirty_file_state(&t).await;
                delete_test_file(&asset_dir, "test.txt").await;
                expect_event(&mut rx).await;
                expect_no_event(&mut rx).await;
                expect_no_file_state(&t, &asset_dir, "test.txt").await;
                expect_dirty_file_state(&t, &asset_dir, "test.txt").await;
            }
>>>>>>> 221ca52f
        })
    }

    #[test]
    fn test_create_dir() {
<<<<<<< HEAD
        with_tracker(|t, mut rx, asset_dir| async move {
            add_test_dir(&asset_dir, "testdir").await;
            expect_event(&mut rx).await;
            expect_no_event(&mut rx).await;
            expect_file_state(&t, &asset_dir, "testdir");
            expect_dirty_file_state(&t, &asset_dir, "testdir");
        });
=======
        with_tracker(|t, mut rx, asset_dir| {
            async move {
                add_test_dir(&asset_dir, "testdir").await;
                expect_event(&mut rx).await;
                expect_no_event(&mut rx).await;
                expect_file_state(&t, &asset_dir, "testdir").await;
                expect_dirty_file_state(&t, &asset_dir, "testdir").await;
            }
        })
>>>>>>> 221ca52f
    }

    #[test]
    fn test_create_file_in_dir() {
<<<<<<< HEAD
        with_tracker(|t, mut rx, asset_dir| async move {
            let dir = add_test_dir(&asset_dir, "testdir").await;
            {
                expect_event(&mut rx).await;
                expect_no_event(&mut rx).await;
                expect_file_state(&t, &asset_dir, "testdir");
                expect_dirty_file_state(&t, &asset_dir, "testdir");
            }
            {
                add_test_file(&dir, "test.txt").await;
                expect_event(&mut rx).await;
                expect_no_event(&mut rx).await;
                expect_file_state(&t, &dir, "test.txt");
                expect_dirty_file_state(&t, &dir, "test.txt");
=======
        with_tracker(|t, mut rx, asset_dir| {
            async move {
                let dir = add_test_dir(&asset_dir, "testdir").await;
                {
                    expect_event(&mut rx).await;
                    expect_no_event(&mut rx).await;
                    expect_file_state(&t, &asset_dir, "testdir").await;
                    expect_dirty_file_state(&t, &asset_dir, "testdir").await;
                }
                {
                    add_test_file(&dir, "test.txt").await;
                    expect_event(&mut rx).await;
                    expect_no_event(&mut rx).await;
                    expect_file_state(&t, &dir, "test.txt").await;
                    expect_dirty_file_state(&t, &dir, "test.txt").await;
                }
>>>>>>> 221ca52f
            }
        })
    }
}<|MERGE_RESOLUTION|>--- conflicted
+++ resolved
@@ -847,148 +847,74 @@
 
     #[test]
     fn test_create_file() {
-<<<<<<< HEAD
         with_tracker(|t, mut rx, asset_dir| async move {
             add_test_file(&asset_dir, "test.txt").await;
             expect_event(&mut rx).await;
             expect_no_event(&mut rx).await;
-            expect_file_state(&t, &asset_dir, "test.txt");
-            expect_dirty_file_state(&t, &asset_dir, "test.txt");
-=======
-        with_tracker(|t, mut rx, asset_dir| {
-            async move {
-                add_test_file(&asset_dir, "test.txt").await;
-                expect_event(&mut rx).await;
-                expect_no_event(&mut rx).await;
-                expect_file_state(&t, &asset_dir, "test.txt").await;
-                expect_dirty_file_state(&t, &asset_dir, "test.txt").await;
-            }
->>>>>>> 221ca52f
+            expect_file_state(&t, &asset_dir, "test.txt").await;
+            expect_dirty_file_state(&t, &asset_dir, "test.txt").await;
         });
     }
 
     #[test]
     fn test_modify_file() {
-<<<<<<< HEAD
         with_tracker(|t, mut rx, asset_dir| async move {
             add_test_file(&asset_dir, "test.txt").await;
             expect_event(&mut rx).await;
-            expect_file_state(&t, &asset_dir, "test.txt");
-            expect_dirty_file_state(&t, &asset_dir, "test.txt");
+            expect_file_state(&t, &asset_dir, "test.txt").await;
+            expect_dirty_file_state(&t, &asset_dir, "test.txt").await;
             clear_dirty_file_state(&t).await;
             truncate_test_file(&asset_dir, "test.txt").await;
             expect_event(&mut rx).await;
             expect_no_event(&mut rx).await;
-            expect_file_state(&t, &asset_dir, "test.txt");
-            expect_dirty_file_state(&t, &asset_dir, "test.txt");
-=======
-        with_tracker(|t, mut rx, asset_dir| {
-            async move {
-                add_test_file(&asset_dir, "test.txt").await;
-                expect_event(&mut rx).await;
-                expect_file_state(&t, &asset_dir, "test.txt").await;
-                expect_dirty_file_state(&t, &asset_dir, "test.txt").await;
-                clear_dirty_file_state(&t).await;
-                truncate_test_file(&asset_dir, "test.txt").await;
-                expect_event(&mut rx).await;
-                expect_no_event(&mut rx).await;
-                expect_file_state(&t, &asset_dir, "test.txt").await;
-                expect_dirty_file_state(&t, &asset_dir, "test.txt").await;
-            }
->>>>>>> 221ca52f
+            expect_file_state(&t, &asset_dir, "test.txt").await;
+            expect_dirty_file_state(&t, &asset_dir, "test.txt").await;
         })
     }
 
     #[test]
     fn test_delete_file() {
-<<<<<<< HEAD
         with_tracker(|t, mut rx, asset_dir| async move {
             add_test_file(&asset_dir, "test.txt").await;
             expect_event(&mut rx).await;
-            expect_file_state(&t, &asset_dir, "test.txt");
-            expect_dirty_file_state(&t, &asset_dir, "test.txt");
+            expect_file_state(&t, &asset_dir, "test.txt").await;
+            expect_dirty_file_state(&t, &asset_dir, "test.txt").await;
             clear_dirty_file_state(&t).await;
             delete_test_file(&asset_dir, "test.txt").await;
             expect_event(&mut rx).await;
             expect_no_event(&mut rx).await;
-            expect_no_file_state(&t, &asset_dir, "test.txt");
-            expect_dirty_file_state(&t, &asset_dir, "test.txt");
-=======
-        with_tracker(|t, mut rx, asset_dir| {
-            async move {
-                add_test_file(&asset_dir, "test.txt").await;
-                expect_event(&mut rx).await;
-                expect_file_state(&t, &asset_dir, "test.txt").await;
-                expect_dirty_file_state(&t, &asset_dir, "test.txt").await;
-                clear_dirty_file_state(&t).await;
-                delete_test_file(&asset_dir, "test.txt").await;
-                expect_event(&mut rx).await;
-                expect_no_event(&mut rx).await;
-                expect_no_file_state(&t, &asset_dir, "test.txt").await;
-                expect_dirty_file_state(&t, &asset_dir, "test.txt").await;
-            }
->>>>>>> 221ca52f
+            expect_no_file_state(&t, &asset_dir, "test.txt").await;
+            expect_dirty_file_state(&t, &asset_dir, "test.txt").await;
         })
     }
 
     #[test]
     fn test_create_dir() {
-<<<<<<< HEAD
         with_tracker(|t, mut rx, asset_dir| async move {
             add_test_dir(&asset_dir, "testdir").await;
             expect_event(&mut rx).await;
             expect_no_event(&mut rx).await;
-            expect_file_state(&t, &asset_dir, "testdir");
-            expect_dirty_file_state(&t, &asset_dir, "testdir");
-        });
-=======
-        with_tracker(|t, mut rx, asset_dir| {
-            async move {
-                add_test_dir(&asset_dir, "testdir").await;
-                expect_event(&mut rx).await;
-                expect_no_event(&mut rx).await;
-                expect_file_state(&t, &asset_dir, "testdir").await;
-                expect_dirty_file_state(&t, &asset_dir, "testdir").await;
-            }
+            expect_file_state(&t, &asset_dir, "testdir").await;
+            expect_dirty_file_state(&t, &asset_dir, "testdir").await;
         })
->>>>>>> 221ca52f
     }
 
     #[test]
     fn test_create_file_in_dir() {
-<<<<<<< HEAD
         with_tracker(|t, mut rx, asset_dir| async move {
             let dir = add_test_dir(&asset_dir, "testdir").await;
             {
                 expect_event(&mut rx).await;
                 expect_no_event(&mut rx).await;
-                expect_file_state(&t, &asset_dir, "testdir");
-                expect_dirty_file_state(&t, &asset_dir, "testdir");
+                expect_file_state(&t, &asset_dir, "testdir").await;
+                expect_dirty_file_state(&t, &asset_dir, "testdir").await;
             }
             {
                 add_test_file(&dir, "test.txt").await;
                 expect_event(&mut rx).await;
                 expect_no_event(&mut rx).await;
-                expect_file_state(&t, &dir, "test.txt");
-                expect_dirty_file_state(&t, &dir, "test.txt");
-=======
-        with_tracker(|t, mut rx, asset_dir| {
-            async move {
-                let dir = add_test_dir(&asset_dir, "testdir").await;
-                {
-                    expect_event(&mut rx).await;
-                    expect_no_event(&mut rx).await;
-                    expect_file_state(&t, &asset_dir, "testdir").await;
-                    expect_dirty_file_state(&t, &asset_dir, "testdir").await;
-                }
-                {
-                    add_test_file(&dir, "test.txt").await;
-                    expect_event(&mut rx).await;
-                    expect_no_event(&mut rx).await;
-                    expect_file_state(&t, &dir, "test.txt").await;
-                    expect_dirty_file_state(&t, &dir, "test.txt").await;
-                }
->>>>>>> 221ca52f
+                expect_file_state(&t, &dir, "test.txt").await;
+                expect_dirty_file_state(&t, &dir, "test.txt").await;
             }
         })
     }
